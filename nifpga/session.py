--- conflicted
+++ resolved
@@ -6,15 +6,9 @@
 
 from .nifpga import (_SessionType, _IrqContextType, _NiFpga, DataType,
                      OPEN_ATTRIBUTE_NO_RUN, RUN_ATTRIBUTE_WAIT_UNTIL_DONE,
-<<<<<<< HEAD
                      CLOSE_ATTRIBUTE_NO_RESET_IF_LAST_SESSION)
-from .bitfile import Bitfile, Fxp_Register
-=======
-                     CLOSE_ATTRIBUTE_NO_RESET_IF_LAST_SESSION, FifoProperty,
-                     _fifo_properties_to_types, FlowControl, DmaBufferType,
-                     FpgaViState)
-from .bitfile import Bitfile
->>>>>>> c24880e4
+from .bitfile import (Bitfile, Fxp_Register, FifoProperty, FpgaViState,
+                      _fifo_properties_to_types, FlowControl, DmaBufferType)
 from .status import InvalidSessionError
 from .fixedpointhelper import to_bin, twos_compliment, warn_coerced_data
 from collections import namedtuple
@@ -38,7 +32,6 @@
 
         with Session(bitfile="myBitfilePath.lvbitx", resource="RIO0") as session:
             session.run()
-            FpgaAlreadyRunningWarning: pass
             session.download()
             session.abort()
             session.reset()
@@ -306,12 +299,7 @@
         self._datatype = bitfile_register.datatype
         self._name = bitfile_register.name
         self._session = session
-<<<<<<< HEAD
         self._nifpga = nifpga
-=======
-        self._write_func = nifpga["Write%s" % self._datatype]
-        self._read_func = nifpga["Read%s" % self._datatype]
->>>>>>> c24880e4
         self._ctype_type = self._datatype._return_ctype()
         self._resource = bitfile_register.offset + base_address_on_device
         if bitfile_register.access_may_timeout():
